--- conflicted
+++ resolved
@@ -1,11 +1,7 @@
 {
   "displayName": "Homebridge Resideo",
   "name": "homebridge-resideo",
-<<<<<<< HEAD
-  "version": "1.2.0-dev",
-=======
-  "version": "1.3.0",
->>>>>>> b5f5055a
+  "version": "1.3.0-dev",
   "description": "The [Homebridge](https://homebridge.io) Resideo plugin allows you to access your [Resideo](https://resideo.com) device(s) from HomeKit.",
   "author": "donavanbecker",
   "license": "Apache-2.0",
