--- conflicted
+++ resolved
@@ -32,15 +32,10 @@
   },
   "devDependencies": {
     "@angular/cli": "9.0.7",
-<<<<<<< HEAD
     "@angular/compiler-cli": "9.1.0",
     "@angular/language-service": "9.1.0",
-    "@types/jasmine": "3.5.9",
-=======
-    "@angular/compiler-cli": "9.0.7",
-    "@angular/language-service": "9.0.7",
     "@types/jasmine": "3.5.10",
->>>>>>> 41536ae1
+
     "@types/jasminewd2": "2.0.8",
     "@types/node": "12.12.31",
     "codelyzer": "5.2.1",
