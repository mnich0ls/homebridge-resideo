{
  "name": "homebridge-honeywell-portal",
  "version": "0.0.0",
  "license": "GPL-3.0",
  "author": "oznu <dev@oz.nu>",
  "scripts": {
    "ng": "ng",
    "start": "ng serve --port=4500",
    "watch": "ng serve --port=4500",
    "build": "ng build --prod --output-path=../static --source-map=false --aot=true",
    "lint": "ng lint"
  },
  "private": true,
  "dependencies": {
    "@angular-devkit/build-angular": "0.901.0",
<<<<<<< HEAD
    "@angular/animations": "9.0.7",
    "@angular/common": "9.0.7",
    "@angular/compiler": "9.0.7",
    "@angular/core": "9.0.7",
    "@angular/forms": "9.0.7",
    "@angular/platform-browser": "9.0.7",
    "@angular/platform-browser-dynamic": "9.0.7",
    "@angular/router": "9.0.7",
=======
    "@angular/animations": "9.1.0",
    "@angular/common": "9.1.0",
    "@angular/compiler": "9.1.0",
    "@angular/core": "9.1.0",
    "@angular/forms": "9.1.0",
    "@angular/platform-browser": "9.1.0",
    "@angular/platform-browser-dynamic": "9.1.0",
    "@angular/router": "9.1.0",
>>>>>>> c54de49c
    "@auth0/angular-jwt": "4.0.0",
    "@fortawesome/fontawesome-free-webfonts": "1.0.9",
    "bootstrap": "4.4.1",
    "core-js": "3.6.4",
    "jquery": "3.4.1",
    "popper.js": "1.16.1",
    "rxjs": "6.5.4",
    "zone.js": "0.10.3"
  },
  "devDependencies": {
    "@angular/cli": "9.1.0",
<<<<<<< HEAD
    "@angular/compiler-cli": "9.0.7",
    "@angular/language-service": "9.0.7",
    "@types/jasmine": "3.5.9",
=======
    "@angular/compiler-cli": "9.1.0",
    "@angular/language-service": "9.1.0",
    "@types/jasmine": "3.5.10",
>>>>>>> c54de49c
    "@types/jasminewd2": "2.0.8",
    "@types/node": "12.12.31",
    "codelyzer": "5.2.1",
    "ts-node": "8.8.1",
    "tslint": "6.1.0",
    "typescript": "3.8.3"
  }
}<|MERGE_RESOLUTION|>--- conflicted
+++ resolved
@@ -13,16 +13,6 @@
   "private": true,
   "dependencies": {
     "@angular-devkit/build-angular": "0.901.0",
-<<<<<<< HEAD
-    "@angular/animations": "9.0.7",
-    "@angular/common": "9.0.7",
-    "@angular/compiler": "9.0.7",
-    "@angular/core": "9.0.7",
-    "@angular/forms": "9.0.7",
-    "@angular/platform-browser": "9.0.7",
-    "@angular/platform-browser-dynamic": "9.0.7",
-    "@angular/router": "9.0.7",
-=======
     "@angular/animations": "9.1.0",
     "@angular/common": "9.1.0",
     "@angular/compiler": "9.1.0",
@@ -31,7 +21,6 @@
     "@angular/platform-browser": "9.1.0",
     "@angular/platform-browser-dynamic": "9.1.0",
     "@angular/router": "9.1.0",
->>>>>>> c54de49c
     "@auth0/angular-jwt": "4.0.0",
     "@fortawesome/fontawesome-free-webfonts": "1.0.9",
     "bootstrap": "4.4.1",
@@ -43,15 +32,9 @@
   },
   "devDependencies": {
     "@angular/cli": "9.1.0",
-<<<<<<< HEAD
-    "@angular/compiler-cli": "9.0.7",
-    "@angular/language-service": "9.0.7",
-    "@types/jasmine": "3.5.9",
-=======
     "@angular/compiler-cli": "9.1.0",
     "@angular/language-service": "9.1.0",
     "@types/jasmine": "3.5.10",
->>>>>>> c54de49c
     "@types/jasminewd2": "2.0.8",
     "@types/node": "12.12.31",
     "codelyzer": "5.2.1",
